--- conflicted
+++ resolved
@@ -92,20 +92,12 @@
             self.weight = args.resume if args.resume else 'weights/resnet101_reducedfc.pth'
         else:
             self.weight = args.weight
-<<<<<<< HEAD
-        self.data_root = '/mnt/DATA-SSD/DataSandbox/'
-
-        if self.mode == 'train':
-            self.train_imgs = self.data_root + 'coco/train2017/'
-            self.train_ann = self.data_root + 'coco/annotations/instances_train2017.json'
-=======
         
         self.data_root = '/home/ubuntu/dormakaba/coco/'
 
         if self.mode == 'train':
             self.train_imgs = self.data_root + 'images/train2017/'
             self.train_ann = self.data_root + 'annotations/instances_train2017.json'
->>>>>>> 26a4257f
             self.train_bs = args.train_bs
             self.bs_per_gpu = args.bs_per_gpu
             self.val_interval = args.val_interval
@@ -128,13 +120,8 @@
             self.masks_to_train = 100
 
         if self.mode in ('train', 'val'):
-<<<<<<< HEAD
-            self.val_imgs = self.data_root + 'coco/val2017/'
-            self.val_ann = self.data_root + 'coco/annotations/instances_val2017.json'
-=======
             self.val_imgs = self.data_root + 'images/val2017/'
             self.val_ann = self.data_root + 'annotations/instances_val2017.json'
->>>>>>> 26a4257f
             self.val_bs = 1
             self.val_num = args.val_num
             self.coco_api = args.coco_api
